--- conflicted
+++ resolved
@@ -680,12 +680,9 @@
         <article class="card" id="contact" data-section>
           <h2>Contact</h2>
           <p>Email: <a href="mailto:soushia@outlook.com">soushia@outlook.com</a></p>
-<<<<<<< HEAD
           <p>LinkedIn: <a href="https://www.linkedin.com/in/soushia" target="_blank" rel="noopener">/in/soushia</a></p>
-=======
           <p>LinkedIn: <a href="https://www.linkedin.com/in/soushia" target="_blank" rel="noopener"><strong>LinkedIn</strong></a></p>
           <p>GitHub: <a href="https://github.com/" target="_blank" rel="noopener">github.com</a></p>
->>>>>>> d21bd06c
           <p>
             Interested in collaborations or internships? Send a note.
           </p>
