--- conflicted
+++ resolved
@@ -243,7 +243,6 @@
           </ul>
         </article>
 
-<<<<<<< HEAD
         <!-- Languages -->
         <article class="card hover-raise fadeable" data-section id="languages">
           <h2>Languages</h2>
@@ -251,8 +250,6 @@
           <p>English — Native/Bilingual</p>
         </article>
 
-=======
->>>>>>> 7221918f
         <!-- Education -->
         <article class="card hover-raise fadeable" data-section id="education">
           <h2>Education</h2>
