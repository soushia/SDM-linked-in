--- conflicted
+++ resolved
@@ -83,11 +83,6 @@
     .hover-raise{transition: transform .15s ease, box-shadow .15s ease}
     .hover-raise:hover{transform: translateY(-2px); box-shadow: 0 14px 30px rgba(0,0,0,.10), 0 4px 10px rgba(0,0,0,.08)}
 
-<<<<<<< HEAD
-  </style>
-</head>
-<body>
-=======
     /* navigation fade removed */
   </style>
 </head>
@@ -134,7 +129,6 @@
     </div>
   </header>
 
->>>>>>> 02023c1d
   <!-- ========================= HERO ========================= -->
   <section class="hero container" id="top" aria-label="Intro" data-section>
     <img class="photo" src="https://picsum.photos/seed/portrait-soushia/400/400" alt="Soushia portrait"/>
@@ -375,8 +369,6 @@
       grid.appendChild(el);
     });
 
-<<<<<<< HEAD
-=======
     // Menu-driven focus fade
     const fadeables = $$('[data-section]');
     const navLinks = $$('header nav a');
@@ -490,7 +482,6 @@
 
       fadeables.forEach((section) => observer.observe(section));
     }
->>>>>>> 02023c1d
   </script>
 
   <!--
