--- conflicted
+++ resolved
@@ -331,7 +331,6 @@
       renderEndorsements();
     });
 
-<<<<<<< HEAD
     // Contact form (graceful email fallback)
     $('#contact-form').addEventListener('submit', (event) => {
       event.preventDefault();
@@ -359,7 +358,6 @@
         btn.disabled = false;
       }, 300);
     });
-=======
     // Visitor count (tracked per unique browser)
     const VISITOR_TOTAL_KEY = 'sdm-visitor-total';
     const VISITOR_SEEN_KEY = 'sdm-visitor-seen';
@@ -375,7 +373,6 @@
       }
       visitorsEl.textContent = visitorTotal;
     }
->>>>>>> 110b5224
 
     // Projects (static data inlined for single-file build)
     const projects = [
